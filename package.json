--- conflicted
+++ resolved
@@ -7,11 +7,7 @@
   "scripts": {
     "start": "node src/server.js",
     "dev": "nodemon src/server.js",
-<<<<<<< HEAD
-  "test": "jest --runInBand",
-=======
     "test": "node --experimental-vm-modules ./node_modules/.bin/jest --runInBand",
->>>>>>> d175d6dd
     "lint": "eslint ."
   },
   "keywords": [
